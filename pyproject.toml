--- conflicted
+++ resolved
@@ -25,11 +25,7 @@
     "Programming Language :: Python :: 3.13",
 ]
 dependencies = [
-<<<<<<< HEAD
-    "ota-image-libs@https://github.com/tier4/ota-image-libs/releases/download/v0.2.5/ota_image_libs-0.2.5-py3-none-any.whl#sha256:ed58907d15e95a66cb5ea6152b00fd0b3e3902401dd03af1b1e1a2a78ae88532",
-=======
     "ota-image-libs@https://github.com/tier4/ota-image-libs/releases/download/v0.2.6/ota_image_libs-0.2.6-py3-none-any.whl#sha256:ecbe997a5aa08c2e001ce69e9e9837fc6906f75543a1b88a09d7775894d2ac4b",
->>>>>>> 68749cf8
     # via ota-image-libs, unfortunately github cannot see through indirect deps
     #   introduced via dep specified by wheel package.
     # based on ota-image-libs deps, add more restrictions to version range.
